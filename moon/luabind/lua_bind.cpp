#include "lua_bind.h"
#include "common/time.hpp"
#include "common/timer.hpp"
#include "common/directory.hpp"
#include "common/buffer_writer.hpp"
#include "common/hash.hpp"
#include "common/http_request.hpp"
#include "common/log.hpp"
#include "components/tcp/tcp.h"
#include "message.hpp"
#include "router.h"
#include "lua_buffer.hpp"
#include "lua_serialize.hpp"

#include "services/lua_service.h"

using namespace moon;

lua_bind::lua_bind(sol::table& l)
    :lua(l)
{
}

lua_bind::~lua_bind()
{
}

const lua_bind & lua_bind::bind_timer(moon::timer_t* t) const
{
    lua.set_function("repeated", &moon::timer_t::repeat, t);
    lua.set_function("remove_timer", &moon::timer_t::remove, t);
    lua.set_function("pause_timer", &moon::timer_t::stop_all_timer, t);
    lua.set_function("start_all_timer", &moon::timer_t::start_all_timer, t);
    return *this;
}

int new_table(lua_State* L)
{
    auto arrn = luaL_checkinteger(L, -2);
    auto hn = luaL_checkinteger(L, -1);
    lua_createtable(L, (int)arrn, (int)hn);
    return 1;
}

std::string make_cluster_message(string_view_t header, string_view_t data)
{
    std::string ret;
    uint16_t len = static_cast<uint16_t>(data.size());
    ret.append((const char*)&len, sizeof(len));
    ret.append(data.data(), data.size());
    ret.append(header.data(), header.size());
    return ret;
}

void pack_cluster_message(string_view_t header, message* msg)
{
    uint16_t len = static_cast<uint16_t>(msg->size());
    msg->get_buffer()->write_front(&len, 0, 1);
    msg->get_buffer()->write_back(header.data(), 0, header.size());
}

string_view_t unpack_cluster_message(message* msg)
{
    uint16_t len = 0;
    msg->get_buffer()->read(&len, 0, 1);
    size_t header_size = msg->size() - len;
    const char* header = msg->data() + len;
    int tmp = (int)header_size;
    msg->get_buffer()->offset_writepos(-tmp);
    return string_view_t{ header,header_size };
}

const lua_bind & lua_bind::bind_util() const
{
    lua.set_function("millsecond", (&time::millsecond));
    lua.set_function("sleep", [](int64_t ms) { thread_sleep(ms); });
    lua.set_function("hash_string", [](const std::string& s) { return moon::hash_range(s.begin(), s.end()); });
    lua.set_function("hex_string", (&moon::hex_string));

    lua.set_function("pack_cluster", pack_cluster_message);
    lua.set_function("unpack_cluster", unpack_cluster_message);
    lua.set_function("make_cluster_message", make_cluster_message);

    lua_getglobal(lua.lua_state(), "table");
    lua_pushcclosure(lua.lua_state(), new_table, 0);
    lua_setfield(lua.lua_state(), -2, "new_table");
    return *this;
}

<<<<<<< HEAD
static void traverse_folder(std::string path,int depth,sol::protected_function func,sol::this_state s)
{
	path::traverse_folder(path, depth, [func,s](const std::string& filepath, bool isdir)->bool {
		auto result = func(filepath, isdir);
=======
static void traverse_folder(const std::string& dir,int depth,sol::protected_function func,sol::this_state s)
{
	directory::traverse_folder(dir, depth, [func,s](const std_filesystem::path& path, bool isdir)->bool {
		auto result = func(path.lexically_normal().string(), isdir);
>>>>>>> 665351d5
		if (!result.valid())
		{
			sol::error err = result;
			luaL_error(s.lua_state(), err.what());
			return false;
		}
		else
		{
			if (result.return_count())
			{
				return  ((bool)result);
			}
			return true;
		}
	});
}

const lua_bind & lua_bind::bind_filesystem() const
{
    lua.set_function("traverse_folder", traverse_folder);
    lua.set_function("exists", directory::exists);
    lua.set_function("create_directory", directory::create_directory);
    lua.set_function("current_directory", directory::current_directory);

	sol::table tb = lua.create_named("path");
	tb.set_function("parent_path", [](const moon::string_view_t& s) {
		return std_filesystem::path(s).lexically_normal().parent_path().string();
	});

	tb.set_function("filename", [](const moon::string_view_t& s) {
		return std_filesystem::path(s).filename().string();
	});

	tb.set_function("extension", [](const moon::string_view_t& s) {
		return std_filesystem::path(s).extension().string();
	});

	tb.set_function("root_path", [](const moon::string_view_t& s) {
		return std_filesystem::path(s).root_path().string();
	});

	//filename_without_extension
	tb.set_function("stem", [](const moon::string_view_t& s) {
		return std_filesystem::path(s).stem().string();
	});
    return *this;
}

const lua_bind & lua_bind::bind_log(moon::log* logger) const
{
    lua.set_function("LOGV",&moon::log::logstring,logger);
    return *this;
}

static void redirect_message(message* m, const moon::string_view_t& header, uint32_t receiver, uint8_t mtype)
{
    if (header.size() != 0)
    {
        m->set_header(header);
    }
    m->set_receiver(receiver);
	m->set_type(mtype);
}

static void resend(message* m, uint32_t sender, uint32_t receiver, const moon::string_view_t& header, int32_t responseid, uint8_t mtype)
{
    if (header.size() != 0)
    {
        m->set_header(header);
    }
    m->set_sender(sender);
    m->set_receiver(receiver);
    m->set_type(mtype);
    m->set_responseid(-responseid);
}

const lua_bind & lua_bind::bind_message() const
{
    lua.new_usertype<message>("message"
        , sol::call_constructor, sol::no_constructor
        , "sender", (&message::sender)
        , "responseid", (&message::responseid)
        , "receiver", (&message::receiver)
        , "type", (&message::type)
        , "subtype", (&message::subtype)
        , "header", (&message::header)
        , "bytes", (&message::bytes)
        , "size", (&message::size)
        , "substr", (&message::substr)
        , "buffer", (&message::pointer)
        , "redirect", (redirect_message)
        , "resend", resend
        );
    return *this;
}

const lua_bind& lua_bind::bind_service(lua_service* s) const
{
    auto router_ = s->get_router();

    lua.set("null", (void*)(router_));

    auto broadcast = [router_](uint32_t sender, const buffer_ptr_t & data, uint8_t type)
    {
        auto msg = message::create(data);
        msg->set_type(type);
		router_->broadcast(sender, msg);
    };

    lua.set_function("name", &lua_service::name, s);
    lua.set_function("id", &lua_service::id, s);
    lua.set_function("send_cache", &lua_service::send_cache, s);
    lua.set_function("make_cache", &lua_service::make_cache, s);
    lua.set_function("add_tcp", &lua_service::add_tcp, s);
    lua.set_function("get_tcp", &lua_service::get_tcp, s);
    lua.set_function("remove_component", &lua_service::remove, s);
    lua.set_function("set_init", &lua_service::set_init,s);
    lua.set_function("set_start", &lua_service::set_start,s);
    lua.set_function("set_exit", &lua_service::set_exit,s);
    lua.set_function("set_dispatch", &lua_service::set_dispatch,s);
    lua.set_function("set_destroy", &lua_service::set_destroy,s);
	lua.set_function("set_on_timer", &lua_service::set_on_timer, s);
	lua.set_function("set_remove_timer", &lua_service::set_remove_timer, s);
	lua.set_function("register_command", &lua_service::register_command, s);
    lua.set_function("memory_use", &lua_service::memory_use, s);
    lua.set_function("send", &router::send, router_);
    lua.set_function("new_service", &router::new_service, router_);
	lua.set_function("remove_service", &router::remove_service, router_);
    lua.set_function("runcmd", &router::runcmd, router_);
    lua.set_function("broadcast", broadcast);
    lua.set_function("workernum", &router::workernum, router_);
    lua.set_function("unique_service", &router::get_unique_service, router_);
    lua.set_function("set_unique_service", &router::set_unique_service, router_);
    lua.set_function("set_env", &router::set_env, router_);
    lua.set_function("get_env", [router_](const std::string& key) { return *router_->get_env(key); });
    lua.set_function("set_loglevel", [router_](string_view_t s) { router_->logger()->set_level(s); });
    return *this;
}

const lua_bind & lua_bind::bind_socket() const
{
    lua.new_usertype<moon::tcp>("tcp"
        , sol::call_constructor, sol::no_constructor
        , "async_accept", (&moon::tcp::async_accept)
        , "connect", (&moon::tcp::connect)
        , "async_connect", (&moon::tcp::async_connect)
        , "listen", (&moon::tcp::listen)
        , "close", (&moon::tcp::close)
        , "read", (&moon::tcp::read)
        , "send", (&moon::tcp::send)
        , "send_then_close", (&moon::tcp::send_then_close)
        , "send_message", (&moon::tcp::send_message)
        , "setprotocol", (&moon::tcp::setprotocol)
        , "settimeout", (&moon::tcp::settimeout)
        , "setnodelay", (&moon::tcp::setnodelay)
        , "set_enable_frame", (&moon::tcp::set_enable_frame)
        );
    return *this;
}

const lua_bind & lua_bind::bind_http() const
{
    lua.new_usertype<moon::http_request>("http_request"
        , sol::constructors<sol::types<>>()
        , "parse", (&moon::http_request::parse_string)
        , "method",sol::readonly(&moon::http_request::method)
        , "path", sol::readonly(&moon::http_request::path)
        , "query_string", sol::readonly(&moon::http_request::query_string)
        , "http_version", sol::readonly(&moon::http_request::http_version)
        , "get_header", (&moon::http_request::get_header)
        );

    return *this;
}

const char* lua_traceback(lua_State * L)
{
    luaL_traceback(L, L, NULL, 1);
    auto s =  lua_tostring(L, -1);
    if (nullptr != s)
    {
        return "";
    }
    return s;
}<|MERGE_RESOLUTION|>--- conflicted
+++ resolved
@@ -87,17 +87,10 @@
     return *this;
 }
 
-<<<<<<< HEAD
-static void traverse_folder(std::string path,int depth,sol::protected_function func,sol::this_state s)
-{
-	path::traverse_folder(path, depth, [func,s](const std::string& filepath, bool isdir)->bool {
-		auto result = func(filepath, isdir);
-=======
 static void traverse_folder(const std::string& dir,int depth,sol::protected_function func,sol::this_state s)
 {
 	directory::traverse_folder(dir, depth, [func,s](const std_filesystem::path& path, bool isdir)->bool {
 		auto result = func(path.lexically_normal().string(), isdir);
->>>>>>> 665351d5
 		if (!result.valid())
 		{
 			sol::error err = result;
